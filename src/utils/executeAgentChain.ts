--- conflicted
+++ resolved
@@ -164,13 +164,8 @@
         // subsequent chunks can visibly stream in. Without this small
         // pause, the first agent's output could be buffered and rendered
         // only after completion.
-<<<<<<< HEAD
-        await new Promise<void>((resolve) =>
-          requestAnimationFrame(() => requestAnimationFrame(() => resolve()))
-        )
-=======
+
         await new Promise<void>((resolve) => requestAnimationFrame(() => resolve()))
->>>>>>> e5ed3485
         const output = await callModel(
           `${basePrompt}\n\n${input}`,
           agent.model,
